--- conflicted
+++ resolved
@@ -1,832 +1,803 @@
-import sublime
-import sublime_plugin
-
-import os
-import sys
-import requests
-import inspect
-import subprocess
-import ntpath
-import re
-import json
-import datetime
-
-import sublime
-import sublime_plugin
-
-import os
-import sys
-import requests
-import inspect
-import subprocess
-import ntpath
-import re
-import json
-import datetime
-
-# Local source imports.
-from .models import PipelineStepDoc
-from .models import PipelineVarDoc
-
-# Dependency imports.
-import mdpopups
-from bs4 import BeautifulSoup
-from time import sleep
-
-STYLES = '''
-#outer {
-  border: 1px solid gray;
-  background-color: #001435;
-  padding: 10px;
-}
-pre {
-    border: 1px solid #d8d8d8;
-    padding: 5px;
-    background-color: black;
-    margin: 10px;
-    display: flex;
-}
-'''
-
-#------------------------------------------------------------------------------
-class Pypline:
-  """
-  Core class (whatever that means in this instance).
-  """
-
-  DEBUG_ENABLED =             True
-  LOGGING_ENABLED =           True
-
-  settings =                  None
-  jenkins_uri =               ""
-  username =                  ""
-  api_token =                 ""
-  job_prefix =                ""
-  open_browser_build_output = False
-  open_browser_steps_api =    False
-  snippets_enabled =          True
-  timeout_secs =              20
-  auth_tuple =                None
-  auth_crumb =                None
-
-  filename =                  "empty"
-  output_panel =              None
-  pipeline_steps_api =        None
-  pipeline_globalvars_api =   None
-  existing_job =              None
-  active_build_url =          None
-
-  #------------------------------------------------------------------------------
-  def load_settings(self, settings):
-    """
-    Loads settings.
-    """
-    self.settings =                       settings
-    self.jenkins_uri =                    self.settings.get("jenkins_uri", "http://127.0.0.1:8080")
-    self.username =                       self.settings.get("username", None)
-    self.api_token =                      self.settings.get("password", None)
-    self.job_prefix =                     self.settings.get("job_prefix", "")
-    self.timeout_secs =                   self.settings.get("open_browser_timeout_secs", 10)
-    self.open_browser_build_output =      self.settings.get("open_browser_build_output", False)
-    self.open_browser_steps_api =         self.settings.get("open_browser_steps_api", False)
-    self.snippets_enabled =               self.settings.get("snippets_enabled", True)
-
-  #------------------------------------------------------------------------------
-  def reload(self, view):
-    """
-    Reloads the Pypline object for use.
-    """
-    if view is None or view.file_name() is None: return
-
-    # Grab the view/file-name (to be used for jenkins job update/create)
-    self.filename = ntpath.basename(view.file_name())
-    if "." in self.filename:
-      self.filename = os.path.splitext(self.filename)[0]
-
-    settings = sublime.load_settings("pypline.sublime-settings")
-    self.load_settings(settings)
-    self.auth_tuple = (self.username, self.api_token)
-
-  #------------------------------------------------------------------------------
-  def reload_output_panel(self):
-    """
-    Prepares and opens the output panel celated to the active window.
-    """
-    self.output_panel = sublime.active_window().create_output_panel(self.filename)
-    self.output_panel.run_command("select_all")
-    self.output_panel.run_command("right_delete")
-    self.output_panel.set_read_only(False)
-    self.output_panel.set_syntax_file("Packages/Pypline/pypline-log-syntax.sublime-syntax")
-    self.open_output_panel()
-
-  #------------------------------------------------------------------------------
-  def open_output_panel(self):
-    sublime.active_window().run_command("show_panel", {"panel": "output.{}".format(self.filename)})
-    sublime.active_window().focus_view(self.output_panel)
-
-#<editor-fold desc="Loggin Methods">
-  #------------------------------------------------------------------------------
-  def out(self, message):
-    if None == self.output_panel:
-      self.reload_output_panel()
-    self.output_panel.run_command("append", {"characters": message, "scroll_to_end": True})
-    self.output_panel.run_command("move_to", {"to": "eof"})
-
-  #------------------------------------------------------------------------------
-  def out_line(self, message):
-    self.out("{}\n".format(message))
-
-  #------------------------------------------------------------------------------
-  def myprint(self, label, message):
-    curframe = inspect.currentframe()
-    calframe = inspect.getouterframes(curframe, 2)
-    calling_method = calframe[2][3]
-
-    message = "[{}] {} - {} >> {}".format(
-      label,
-      datetime.datetime.now().strftime("%H:%M:%S"),
-      calling_method,
-      message)
-    print(message)
-    if label == "E": self.out_line(message)
-
-  #------------------------------------------------------------------------------
-  def debug(self, message):
-    if self.DEBUG_ENABLED:
-      self.myprint("D", message)
-
-  #------------------------------------------------------------------------------
-  def info(self, message):
-    self.myprint("I", message)
-
-  #------------------------------------------------------------------------------
-  def warn(self, message):
-    self.myprint("W", message)
-
-  #------------------------------------------------------------------------------
-  def error(self, message):
-    self.myprint("E", message)
-#</editor-fold>
-
-#<editor-fold desc="HTTP Request Methods for Jenkins">
-  #------------------------------------------------------------------------------
-  def get_request_headers(self):
-    if not self.auth_crumb:
-      return {'Content-Type':'text/xml'}
-    return {'Content-Type':'text/xml', self.auth_crumb[0]:self.auth_crumb[1]}
-
-  #------------------------------------------------------------------------------
-  def get_auth_crumb(self):
-    # Extract post-fix http/https
-    uri_postfix = 'http'
-    m = re.match('(^https?):\/\/', self.jenkins_uri)
-    if m:
-      uri_postfix = m.group(1)
-    url = "{}://{}:{}@{}/crumbIssuer/api/json".format(
-      uri_postfix,
-      self.username,
-      self.api_token,
-      self.jenkins_uri.replace("http://", "").replace('https://', ''))
-    self.info("GET: {}".format(url))
-    try:
-      r = requests.get(url)
-    except:
-      self.warn('Error sending crumb api request.')
-      return None
-    if r.status_code != requests.codes.ok:
-      self.warn("GET: {} - Could not retrieve 'crumb' for authentication - Status code {}".format(
-      url,  r.status_code))
-      return None
-
-    data = json.loads(r.text)
-    self.auth_crumb = (data["crumbRequestField"], data["crumb"])
-    self.info("Crumb retrieved - {}:{}".format(self.auth_crumb[0], self.auth_crumb[1]))
-
-  #------------------------------------------------------------------------------
-  def open_browser_at(self, url):
-    if sys.platform=='win32':
-      os.startfile(url)
-    elif sys.platform=='darwin':
-      subprocess.Popen(['open', url])
-    else:
-      try:
-        subprocess.Popen(['xdg-open', url])
-      except:
-        self.info('Please open a browser on: ' + url)
-
-  #------------------------------------------------------------------------------
-  def job_exists(self, jobname):
-    url = "{}/job/{}/api/json".format(self.jenkins_uri, jobname)
-    self.info("GET: {}".format(url))
-    r = requests.get(url, auth=self.auth_tuple)
-    if r.status_code == requests.codes.ok:
-      return True
-    return False
-
-  #------------------------------------------------------------------------------
-  def get_job_config(self, jobname):
-    url = "{}/job/{}/config.xml".format(self.jenkins_uri, jobname)
-    self.info("GET: {}".format(url))
-    r = requests.get(url, auth=self.auth_tuple)
-    if r.status_code == requests.codes.ok:
-      return r.text
-    self.error("GET: {} - Status Code: {}".format(url, r.status_code))
-    return None
-
-  #------------------------------------------------------------------------------
-  def update_job(self, jobname, content):
-    url = "{}/job/{}/config.xml".format(self.jenkins_uri, jobname)
-    self.info("POST: {}".format(url))
-    r = requests.post(
-      url,
-      data = content,
-      headers=self.get_request_headers(),
-      auth=self.auth_tuple)
-
-    if r.status_code == requests.codes.ok:
-      return r.text + "."
-    self.error("POST: {} - Could not update job {} - Status code {}".format(
-      url, jobname, r.status_code))
-    return None
-
-  #------------------------------------------------------------------------------
-  def get_pipeline_globalsvars_html(self):
-    if self.existing_job is not None:
-      url = "{}/job/{}/pipeline-syntax/globals".format(self.jenkins_uri, self.existing_job)
-    else:
-      url = "{}/pipeline-syntax/globals".format(self.jenkins_uri)
-    self.info("GET: {}".format(url))
-    r = requests.get(url, headers=self.get_request_headers(), auth=self.auth_tuple)
-    if r.status_code == requests.codes.ok:
-      return r.text
-
-    self.error("GET: {} - Could not retrieve global vars html - {} - {}".format(url, r.status_code, r.text))
-    return None
-
-  #------------------------------------------------------------------------------
-  def create_job(self, jobname, content):
-    url = "{}/createItem?name={}".format(self.jenkins_uri, jobname)
-    self.info("POST: {}".format(url))
-    r = requests.post(
-      url,
-      data = content,
-      headers=self.get_request_headers(),
-      auth=self.auth_tuple)
-
-    if r.status_code == requests.codes.ok:
-      return r.text + "."
-    self.error("POST: {} - Could not create job {} - Status code {} - {}".format(
-      url, jobname, r.status_code, r.text))
-    return None
-
-  #------------------------------------------------------------------------------
-  def next_buildnum(self, jobname):
-    url = "{}/job/{}/lastBuild/buildNumber".format(self.jenkins_uri, jobname)
-    self.info("GET: {}".format(url))
-    r = requests.get(
-      url,
-      headers=self.get_request_headers())
-
-    if r.status_code != requests.codes.ok:
-      self.warn("GET: {} - Issue retrieving build number for job {} - Status code: {} - {}".format(
-        url, jobname, r.status_code, r.text))
-      self.warn("Defaulting build number to 1.")
-      return 1
-    return int(r.text) + 1
-
-  #------------------------------------------------------------------------------
-  def build_job(self, jobname):
-    url = "{}/job/{}/build".format(self.jenkins_uri, jobname)
-
-    self.info("POST: {}".format(url))
-    r = requests.post(
-      url,
-      auth=self.auth_tuple,
-      headers=self.get_request_headers())
-
-    if r.status_code == requests.codes.ok or r.status_code == 201:
-      return r.text + "."
-    self.error("POST: {} - Could not build job {} - Status code {}".format(
-      url, jobname, r.status_code))
-    return None
-
-  #------------------------------------------------------------------------------
-  def abort_active_build(self):
-    url = "{}/stop".format(self.active_build_url)
-    self.info("POST: {}".format(url))
-
-    r = requests.post(
-      url,
-      auth=self.auth_tuple,
-      headers=self.get_request_headers())
-
-    if r.status_code == requests.codes.ok or r.status_code == 201:
-      return r.text + "."
-    self.error("POST: {} - Could not abort job {} - Status code {}".format(
-      url, jobname, r.status_code))
-    return None
-
-  #------------------------------------------------------------------------------
-  def validate_dec_pipeline_job(self, content):
-    url = "{}/pipeline-model-converter/validate".format(self.jenkins_uri)
-    payload = {"jenkinsfile": content}
-    self.info("POST: {}".format(url))
-
-    r = requests.post(
-      url,
-      auth=self.auth_tuple,
-      data=payload)
-
-    if r.status_code == requests.codes.ok or r.status_code == 201:
-      return r.text
-    self.error("POST: {} - Could not validate pipeline - Status code {}".format(
-      url, r.status_code))
-    return None
-
-  #------------------------------------------------------------------------------
-  def build_ready(self, build_url):
-    timeout = self.timeout_secs
-    self.out("Waiting for build.")
-    while timeout > 0:
-      r = requests.get(build_url)
-      if r.status_code == requests.codes.ok:
-        self.out_line("")
-        return True
-      self.out('.')
-      sleep(1)
-      timeout = timeout - 1
-
-    self.out_line("")
-    self.error("Timed out at {} secs waiting for build at {}".format(self.timeout_secs, build_url))
-    return False
-
-  #------------------------------------------------------------------------------
-  def get_build_log(self, job_name, build_number):
-    url = "{}/job/{}/{}/consoleText".format(self.jenkins_uri, job_name, build_number)
-    self.info("GET: {}".format(url))
-    r = requests.get(
-      url,
-      auth=self.auth_tuple,
-      headers=self.get_request_headers())
-
-    if r.status_code == requests.codes.ok or r.status_code == 201:
-      return r.text
-    self.error("POST: {} - Could retrieve log for job {} ${} - Status code {}".format(
-      url, job_name, build_number, r.status_code))
-    return None
-
-#</editor-fold>
-
-  #------------------------------------------------------------------------------
-  def ask_job_name(self, view):
-    view.window().show_input_panel(
-      caption='Enter Job Name',
-      initial_text='',
-      on_done=lambda job_name: self.ask_build_number(view, job_name),
-      on_change=None,
-      on_cancel=None
-    )
-
-  #------------------------------------------------------------------------------
-  def ask_build_number(self, view, job_name):
-    view.window().show_input_panel(
-      caption='Enter Build Number',
-      initial_text='',
-      on_done=lambda build_number: sublime.set_timeout_async(lambda: self.ask_regex_filter(view, job_name, build_number), 0),
-      on_change=None,
-      on_cancel=None
-    )
-
-  #------------------------------------------------------------------------------
-  def ask_regex_filter(self, view, job_name, build_number):
-    view.window().show_input_panel(
-      caption='Regex Filter',
-      initial_text='.*',
-      on_done=lambda regex_exp: sublime.set_timeout_async(lambda: self.display_log(view, job_name, build_number, regex_exp), 0),
-      on_change=None,
-      on_cancel=None
-      )
-
-  #------------------------------------------------------------------------------
-  def display_log(self, view, job_name, build_number, regex):
-    sublime.status_message('Retrieving build log for {} #{}'.format(job_name, build_number))
-
-    url = "{}/job/{}/{}".format(self.jenkins_uri, job_name, build_number)
-
-    # TODO: Config option to output to either output panel or new tab/view.
-    tab = sublime.active_window().new_file()
-    tab.set_syntax_file("Packages/Pypline/pypline-log-syntax.sublime-syntax")
-    self.stream_console_output(tab, url, regex.strip())
-
-  #------------------------------------------------------------------------------
-  def script_console_run(self, view):
-    """
-    Executes text in the current view as a Jenkins script console script.
-    Content should be scripts one would execute in the Jenkins Script Console
-    page.
-    """
-    # Create/retrieve/show our output panel and clear the contents.
-    self.reload_output_panel();
-
-    # Retrieve jenkins authentication crumb (CSRF token) to make requests remotely.
-    # TODO: CSRF crumb support for console output is not supported yet.
-    self.get_auth_crumb()
-    content = view.substr(sublime.Region(0, view.size()))
-
-    url = "{}/scriptText".format(self.jenkins_uri)
-    payload = {'script':content}
-    self.info("POST: {}".format(url))
-    r = requests.post(
-      url,
-      auth=self.auth_tuple,
-      data=payload)
-
-    if r.status_code == requests.codes.ok or r.status_code == 201 or r.status_code == 200:
-      print(r)
-      self.out_line(r.text.replace("\r\n", "\n"))
-      return
-
-    self.error("POST: {} - Could not run script - Status code {}".format(url, r.status_code))
-
-  #------------------------------------------------------------------------------
-  def start_pipeline_build(self, view):
-    """
-    Starts the flow for remotely building a Jenkins pipeline job
-    using the user's view content as the pipeline script.
-    """
-    if self.active_build_url != None:
-      self.warn("Pipeline already building/streaming: {}.".format(self.active_build_url))
-      return
-
-    # Create/retrieve/show our output panel and clear the contents.
-    self.reload_output_panel();
-
-    # Retrieve jenkins authentication crumb (CSRF token) to make requests remotely.
-    # TODO: CSRF crumb support for console output is not supported yet.
-    self.get_auth_crumb()
-    content = view.substr(sublime.Region(0, view.size()))
-    self.build_pipeline(content, self.filename)
-
-  #------------------------------------------------------------------------------
-  def start_pipeline_update(self, view):
-    """
-    Updates your script/job on the Jenkins Master.
-    """
-    self.reload_output_panel()
-    self.get_auth_crumb()
-    content = view.substr(sublime.Region(0, view.size()))
-    self.create_update_pipeline(content, self.filename)
-
-  #------------------------------------------------------------------------------
-  def create_update_pipeline(self, source, job):
-    """
-    Pipeline source is inserted into a template 'config.xml' and then
-    remotely determines whether the job exists and needs to be updated,
-    or job doesn't exist and needs to be created.
-    """
-    content = ""
-    xmlpath = os.path.join(sublime.packages_path(), "pypline")
-    with open('{}/config.xml'.format(xmlpath), 'r') as myfile:
-      content = myfile.read().replace('\n', '')
-
-    # Take into account special characters for XML. XML is shit&;
-    config = content.replace("++CONTENT++", "<![CDATA[" + source + "]]>")
-
-    # Format job name based on config.
-    jobname = job
-    if len(self.job_prefix.strip()) != 0:
-      jobname = self.job_prefix + "-" +  job
-
-    # If job exists, update. If not, create.
-    if not self.job_exists(jobname):
-      self.info("{} doesn't exist. Creating...".format(jobname))
-      if not self.create_job(jobname, config): return
-    else:
-      self.info("{} already exists. Reconfiguring...".format(jobname))
-      uj = self.update_job(jobname, config)
-      if not uj:
-        self.info(uj)
-        return
-    self.out('-' * 80)
-    self.out('Successfully updated Pipeline: {}\n'.format(jobname))
-    return jobname
-
-  #------------------------------------------------------------------------------
-  def build_pipeline(self, source, job):
-    """
-    Remotely builds the passed Jenkins Pipeline source.
-    """
-    jobname = self.create_update_pipeline(source, job)
-    self.existing_job = jobname
-    next_build_number = self.next_buildnum(jobname)
-
-    # Start build, create build URL, and wait for build to begin.
-    if not self.build_job(jobname): return
-    self.active_build_url = "{}/job/{}/{}".format(self.jenkins_uri, jobname, next_build_number)
-    self.info("Build started for '{}' at {}".format(jobname, self.active_build_url))
-
-    # Wait for build to start.
-    if not self.build_ready(self.active_build_url): return
-
-    # Stream output to Sublime console or open browser to output.
-    if self.open_browser_build_output:
-      browser_url = "{}/console".format(self.active_build_url)
-      self.out_line("Opening browser to console output: {}".format(browser_url))
-      self.open_browser_at(browser_url)
-    else:
-      # Print build output to console if specified.
-<<<<<<< HEAD
-      self.INFO("Streaming build output.")
-
-      # Switch focus to the console output panel.
-      sublime.active_window().focus_view(self.output_panel)
-      self.stream_console_output(self.output_panel, self.active_build_url)
-=======
-      self.info("Streaming build output.")
-      self.stream_console_output(self.active_build_url)
->>>>>>> 1d43d95f
-
-    # Indicate job is finished.
-    self.active_build_url = None
-
-  #------------------------------------------------------------------------------
-  def stream_console_output(self, view, build_url, regex=None):
-    """
-    Streams the build's output via Jenkins' progressiveText, by keeping an
-    open session with the API, while writing out content as it comes in. The
-    method will return once the build is complete, which is determined
-    via Jenkins API.
-    """
-    barrier_line = '-' * 80
-
-    # Get job console till job stops
-    job_url = "{}/logText/progressiveText".format(build_url)
-<<<<<<< HEAD
-    # self.OUT_LINE(barrier_line)
-    # self.OUT_LINE("Getting Console output {}".format(job_url))
-    # self.OUT_LINE(barrier_line)
-    view_outline(view, barrier_line)
-    view_outline(view, "Getting Console output {}".format(job_url))
-    view_outline(view, barrier_line)
-=======
-    self.out_line(barrier_line)
-    self.out_line("Getting Console output {}".format(job_url))
-    self.out_line(barrier_line)
->>>>>>> 1d43d95f
-    start_at = 0
-    stream_open = True
-    check_job_status = 0
-    console_requests = requests.session()
-    end_delay = 0
-
-    while stream_open:
-      console_response = console_requests.post(
-        job_url,
-        data={'start': start_at })
-
-      content_length = int(console_response.headers.get("Content-Length",-1))
-
-      if console_response.status_code != 200:
-<<<<<<< HEAD
-        view_outline(view, "Error getting console output. Status code: {}".format(console_response.status_code))
-        view_outline(view, console_response.content)
-        view_outline(view, console_response.headers)
-=======
-        self.error("Error getting console output. Status code: {}".format(console_response.status_code))
-        self.error(console_response.content)
-        self.error(console_response.headers)
->>>>>>> 1d43d95f
-        return
-
-      if content_length == 0:
-        sleep(1)
-        check_job_status +=1
-      else:
-        check_job_status = 0
-
-        # Print to output panel.
-        try:
-          content = str(console_response.content, 'ascii')
-<<<<<<< HEAD
-
-          # If regex was provided, apply filter for each line received.
-          if regex is not None:
-            for l in content.splitlines():
-              if re.search(regex, l):
-                view_outline(view, l.replace("\\t", "\t").replace("\r\n", "\n"))
-          else:
-            view_outline(view, content.replace("\\t", "\t").replace("\r\n", "\n"))
-        except:
-          view_outline(view, '[Issue decoding string]')
-=======
-          self.out_line(content.replace("\\t", "\t").replace("\r\n", "\n"))
-        except:
-          self.out_line('[Issue decoding string. Call nine wan wan!]')
->>>>>>> 1d43d95f
-
-        sleep(1)
-        start_at = int(console_response.headers.get("X-Text-Size"))
-
-      # No content for a while, so lets check if job is still running.
-      if check_job_status > 1:
-        job_status_url = "{}/api/json".format(build_url)
-        job_requests = requests.get(
-          job_status_url,
-          headers=self.get_request_headers())
-
-        job_bulding= job_requests.json().get("building")
-        if not job_bulding:
-          if end_delay > 0:
-            # We are done
-            stream_open = False
-          else: end_delay = end_delay + 1
-        else:
-          # Job is still running
-          check_job_status = 0
-
-<<<<<<< HEAD
-    view_outline(view, "-------------------------------------------------------------------------------")
-    view_outline(view, "Console stream ended.")
-    view_outline(view, "-------------------------------------------------------------------------------")
-=======
-    self.out_line("-------------------------------------------------------------------------------")
-    self.out_line("Console stream ended.")
-    self.out_line("-------------------------------------------------------------------------------")
->>>>>>> 1d43d95f
-
-  #------------------------------------------------------------------------------
-  def validate(self, view):
-    """
-    Validates the active view's pipeline code.
-    """
-    if not is_groovy_view(view): return
-
-    content = view.substr(sublime.Region(0, view.size()))
-    r = self.validate_dec_pipeline_job(content)
-    response_text = r.split("\r\n")
-    for line in response_text:
-      self.out_line(line)
-
-  #------------------------------------------------------------------------------
-  def show_globalvars_api_search(self, view):
-    """
-    Shows the available Pipeline global vars and shared library calls via
-    Sublime's quick panel.
-    """
-    self.refresh_pipeline_globalvars_api()
-    api_list = ["{}: {}".format(v.name, "{}...".format(v.description[:40])) for v in self.pipeline_globalvars_api]
-    view.window().show_quick_panel(api_list,
-      lambda idx: self.show_globalvars_api_search_on_chosen(view, idx))
-
-  #------------------------------------------------------------------------------
-  def show_globalvars_api_search_on_chosen(self, view, idx):
-    """
-    Handles a search selection for the show_globalvars_api_search method.
-    """
-    if idx < 0: return
-    var = self.pipeline_globalvars_api[idx]
-
-    # Add var name as title to the content and remove code tags (messes up formatting)
-    content = var.descriptionHtml
-    content = "<div id='outer'><h2>{}</h2>".format(var.name) + content + "</div>"
-    content = content.replace("<code>", "").replace("</code>", "")
-
-    mdpopups.show_popup(view=view, css=STYLES, md=True, content=content, location=-1, max_width=1024, max_height=768)
-    # view.run_command("insert_snippet", { "contents": var.name})
-
-  #------------------------------------------------------------------------------
-  def show_steps_api_search(self, view):
-    """
-    Shows the available Pipeline steps API via Sublime's quick panel.
-    """
-
-    self.refresh_pipeline_steps_api()
-    api_list = ["{}: {}".format(p.name, p.doc) for p in self.pipeline_steps_api]
-
-    view.window().show_quick_panel(api_list,
-      lambda idx: self.show_steps_api_search_on_chosen(view, idx))
-
-  #------------------------------------------------------------------------------
-  def show_steps_api_search_on_chosen(self, view, idx):
-    """
-    Handles a search selection from show_steps_api_search
-    """
-    if idx <= 0: return
-    step = self.pipeline_steps_api[idx]
-    view.run_command("insert_snippet", { "contents": step.get_snippet() })
-
-  #------------------------------------------------------------------------------
-  def refresh_pipeline_globalvars_api(self):
-    html = self.get_pipeline_globalsvars_html()
-    if html is None: return
-
-    self.pipeline_globalvars_api = []
-
-    soup = BeautifulSoup(html, "html.parser")
-    parent = soup.find("dl", class_="steps variables root")
-    child = parent.find("dt")
-
-    while child is not None:
-      childName = child.get('id')
-      childDescr = child.find_next("dd").find_next("div")
-
-      var =  PipelineVarDoc()
-      var.name = childName
-      var.descriptionHtml = str(childDescr)
-      var.description = childDescr.text.strip()
-
-      if not any(v.name == var.name for v in self.pipeline_globalvars_api):
-        self.pipeline_globalvars_api.append(var)
-
-      child = child.find_next("dt")
-
-  #------------------------------------------------------------------------------
-  def refresh_pipeline_steps_api(self):
-    """
-    Generates the list of Pipeline steps by parsing the output from the
-    'pipeline-syntax/gdsl' endpoint. Would be nice if there was a library for
-    parsing this, but some poorly written regex will do just nicely...
-    """
-    url = "{}/pipeline-syntax/gdsl".format(self.jenkins_uri)
-    r = requests.get(url, verify=False)
-
-    data = []
-    self.pipeline_steps_api = []
-
-    # Grab method lines from GDSL text.
-    for line in r.text.split("\n"):
-      if "method(name:" in line:
-        m = re.match("method\((.*?)\)", line)
-        if not m: continue
-
-        step = self.parse_method_line(line)
-
-        if step != None:
-          if any(p.name == step.name and len(p.param_map) < len(step.param_map) for p in self.pipeline_steps_api):
-            self.pipeline_steps_api = [x for x in self.pipeline_steps_api if not x.name == step.name]
-          self.pipeline_steps_api.append(step)
-
-    # Sort by step name.
-    self.pipeline_steps_api.sort(key=lambda x: x.name)
-
-  #------------------------------------------------------------------------------
-  def parse_method_line(self, line):
-    """
-    Parses a GDSL method line, returning a PipelineStepDoc object.
-    """
-    name = ""
-    doc = ""
-    params = {}
-    match_type = 0
-
-    # First method signature.
-    m = re.match("method\(name:\s+'(.*?)',.* params: \[(.*?)],.* doc:\s+'(.*)'", line)
-    if m:
-      name = m.group(1)
-      doc = m.group(3)
-      match_type = 1
-
-      # Parse step parameters.
-      params = {}
-      for p in m.group(2).split(", "):
-        self.debug("\t param: {}".format(p))
-        pcomps = p.split(":")
-        if (pcomps[0] == ""): continue
-        params[pcomps[0]] = pcomps[1].replace("'", "").strip()
-
-    else:
-      m = re.match("method\(name:\s+'(.*?)',.*namedParams: \[(.*?)\],.* doc:\s+'(.*)'", line)
-      if not m: return None
-
-      name = m.group(1)
-      doc = m.group(3)
-      match_type = 2
-
-      rawParams = m.group(2).split(", parameter")
-      for rp in rawParams:
-        self.debug("\t param: {}".format(rp))
-        tm = re.match(".*name:\s+'(.*?)', type:\s+'(.*?)'.*", rp)
-        if not tm: continue
-        params[tm.group(1)] = tm.group(2)
-
-    self.debug("Parsed name: {} - doc: {} - match_type: {}".format(name, doc, match_type))
-    s = PipelineStepDoc()
-    s.name = name
-    s.doc = doc
-    s.param_map = params
-    return s
-
-  #------------------------------------------------------------------------------
-  def job_name_from_view(self, view):
-    #   # Grab file name (to be used for jenkins job update/create)
-    jobname = ntpath.basename(view.file_name())
-    if "." in jobname:
-      jobname = os.path.splitext(jobname)[0]
-
-
-def view_outline(view, message):
-  view_out(view, "{}\n".format(message))
-
-def view_out(view, message):
-  view.run_command("append", {"characters": message, "scroll_to_end": True})
+import sublime
+import sublime_plugin
+
+import os
+import sys
+import requests
+import inspect
+import subprocess
+import ntpath
+import re
+import json
+import datetime
+
+import sublime
+import sublime_plugin
+
+import os
+import sys
+import requests
+import inspect
+import subprocess
+import ntpath
+import re
+import json
+import datetime
+
+# Local source imports.
+from .models import PipelineStepDoc
+from .models import PipelineVarDoc
+
+# Dependency imports.
+import mdpopups
+from bs4 import BeautifulSoup
+from time import sleep
+
+STYLES = '''
+#outer {
+  border: 1px solid gray;
+  background-color: #001435;
+  padding: 10px;
+}
+pre {
+    border: 1px solid #d8d8d8;
+    padding: 5px;
+    background-color: black;
+    margin: 10px;
+    display: flex;
+}
+'''
+
+#------------------------------------------------------------------------------
+class Pypline:
+  """
+  Core class (whatever that means in this instance).
+  """
+
+  DEBUG_ENABLED =             True
+  LOGGING_ENABLED =           True
+
+  settings =                  None
+  jenkins_uri =               ""
+  username =                  ""
+  api_token =                 ""
+  job_prefix =                ""
+  open_browser_build_output = False
+  open_browser_steps_api =    False
+  snippets_enabled =          True
+  timeout_secs =              20
+  auth_tuple =                None
+  auth_crumb =                None
+
+  filename =                  "empty"
+  output_panel =              None
+  pipeline_steps_api =        None
+  pipeline_globalvars_api =   None
+  existing_job =              None
+  active_build_url =          None
+
+  #------------------------------------------------------------------------------
+  def load_settings(self, settings):
+    """
+    Loads settings.
+    """
+    self.settings =                       settings
+    self.jenkins_uri =                    self.settings.get("jenkins_uri", "http://127.0.0.1:8080")
+    self.username =                       self.settings.get("username", None)
+    self.api_token =                      self.settings.get("password", None)
+    self.job_prefix =                     self.settings.get("job_prefix", "")
+    self.timeout_secs =                   self.settings.get("open_browser_timeout_secs", 10)
+    self.open_browser_build_output =      self.settings.get("open_browser_build_output", False)
+    self.open_browser_steps_api =         self.settings.get("open_browser_steps_api", False)
+    self.snippets_enabled =               self.settings.get("snippets_enabled", True)
+
+  #------------------------------------------------------------------------------
+  def reload(self, view):
+    """
+    Reloads the Pypline object for use.
+    """
+    if view is None or view.file_name() is None: return
+
+    # Grab the view/file-name (to be used for jenkins job update/create)
+    self.filename = ntpath.basename(view.file_name())
+    if "." in self.filename:
+      self.filename = os.path.splitext(self.filename)[0]
+
+    settings = sublime.load_settings("pypline.sublime-settings")
+    self.load_settings(settings)
+    self.auth_tuple = (self.username, self.api_token)
+
+  #------------------------------------------------------------------------------
+  def reload_output_panel(self):
+    """
+    Prepares and opens the output panel celated to the active window.
+    """
+    self.output_panel = sublime.active_window().create_output_panel(self.filename)
+    self.output_panel.run_command("select_all")
+    self.output_panel.run_command("right_delete")
+    self.output_panel.set_read_only(False)
+    self.output_panel.set_syntax_file("Packages/Pypline/pypline-log-syntax.sublime-syntax")
+    self.open_output_panel()
+
+  #------------------------------------------------------------------------------
+  def open_output_panel(self):
+    sublime.active_window().run_command("show_panel", {"panel": "output.{}".format(self.filename)})
+    sublime.active_window().focus_view(self.output_panel)
+
+#<editor-fold desc="Loggin Methods">
+  #------------------------------------------------------------------------------
+  def out(self, message):
+    if None == self.output_panel:
+      self.reload_output_panel()
+    self.output_panel.run_command("append", {"characters": message, "scroll_to_end": True})
+    self.output_panel.run_command("move_to", {"to": "eof"})
+
+  #------------------------------------------------------------------------------
+  def out_line(self, message):
+    self.out("{}\n".format(message))
+
+  #------------------------------------------------------------------------------
+  def myprint(self, label, message):
+    curframe = inspect.currentframe()
+    calframe = inspect.getouterframes(curframe, 2)
+    calling_method = calframe[2][3]
+
+    message = "[{}] {} - {} >> {}".format(
+      label,
+      datetime.datetime.now().strftime("%H:%M:%S"),
+      calling_method,
+      message)
+    print(message)
+    if label == "E": self.out_line(message)
+
+  #------------------------------------------------------------------------------
+  def debug(self, message):
+    if self.DEBUG_ENABLED:
+      self.myprint("D", message)
+
+  #------------------------------------------------------------------------------
+  def info(self, message):
+    self.myprint("I", message)
+
+  #------------------------------------------------------------------------------
+  def warn(self, message):
+    self.myprint("W", message)
+
+  #------------------------------------------------------------------------------
+  def error(self, message):
+    self.myprint("E", message)
+#</editor-fold>
+
+#<editor-fold desc="HTTP Request Methods for Jenkins">
+  #------------------------------------------------------------------------------
+  def get_request_headers(self):
+    if not self.auth_crumb:
+      return {'Content-Type':'text/xml'}
+    return {'Content-Type':'text/xml', self.auth_crumb[0]:self.auth_crumb[1]}
+
+  #------------------------------------------------------------------------------
+  def get_auth_crumb(self):
+    # Extract post-fix http/https
+    uri_postfix = 'http'
+    m = re.match('(^https?):\/\/', self.jenkins_uri)
+    if m:
+      uri_postfix = m.group(1)
+    url = "{}://{}:{}@{}/crumbIssuer/api/json".format(
+      uri_postfix,
+      self.username,
+      self.api_token,
+      self.jenkins_uri.replace("http://", "").replace('https://', ''))
+    self.info("GET: {}".format(url))
+    try:
+      r = requests.get(url)
+    except:
+      self.warn('Error sending crumb api request.')
+      return None
+    if r.status_code != requests.codes.ok:
+      self.warn("GET: {} - Could not retrieve 'crumb' for authentication - Status code {}".format(
+      url,  r.status_code))
+      return None
+
+    data = json.loads(r.text)
+    self.auth_crumb = (data["crumbRequestField"], data["crumb"])
+    self.info("Crumb retrieved - {}:{}".format(self.auth_crumb[0], self.auth_crumb[1]))
+
+  #------------------------------------------------------------------------------
+  def open_browser_at(self, url):
+    if sys.platform=='win32':
+      os.startfile(url)
+    elif sys.platform=='darwin':
+      subprocess.Popen(['open', url])
+    else:
+      try:
+        subprocess.Popen(['xdg-open', url])
+      except:
+        self.info('Please open a browser on: ' + url)
+
+  #------------------------------------------------------------------------------
+  def job_exists(self, jobname):
+    url = "{}/job/{}/api/json".format(self.jenkins_uri, jobname)
+    self.info("GET: {}".format(url))
+    r = requests.get(url, auth=self.auth_tuple)
+    if r.status_code == requests.codes.ok:
+      return True
+    return False
+
+  #------------------------------------------------------------------------------
+  def get_job_config(self, jobname):
+    url = "{}/job/{}/config.xml".format(self.jenkins_uri, jobname)
+    self.info("GET: {}".format(url))
+    r = requests.get(url, auth=self.auth_tuple)
+    if r.status_code == requests.codes.ok:
+      return r.text
+    self.error("GET: {} - Status Code: {}".format(url, r.status_code))
+    return None
+
+  #------------------------------------------------------------------------------
+  def update_job(self, jobname, content):
+    url = "{}/job/{}/config.xml".format(self.jenkins_uri, jobname)
+    self.info("POST: {}".format(url))
+    r = requests.post(
+      url,
+      data = content,
+      headers=self.get_request_headers(),
+      auth=self.auth_tuple)
+
+    if r.status_code == requests.codes.ok:
+      return r.text + "."
+    self.error("POST: {} - Could not update job {} - Status code {}".format(
+      url, jobname, r.status_code))
+    return None
+
+  #------------------------------------------------------------------------------
+  def get_pipeline_globalsvars_html(self):
+    if self.existing_job is not None:
+      url = "{}/job/{}/pipeline-syntax/globals".format(self.jenkins_uri, self.existing_job)
+    else:
+      url = "{}/pipeline-syntax/globals".format(self.jenkins_uri)
+    self.info("GET: {}".format(url))
+    r = requests.get(url, headers=self.get_request_headers(), auth=self.auth_tuple)
+    if r.status_code == requests.codes.ok:
+      return r.text
+
+    self.error("GET: {} - Could not retrieve global vars html - {} - {}".format(url, r.status_code, r.text))
+    return None
+
+  #------------------------------------------------------------------------------
+  def create_job(self, jobname, content):
+    url = "{}/createItem?name={}".format(self.jenkins_uri, jobname)
+    self.info("POST: {}".format(url))
+    r = requests.post(
+      url,
+      data = content,
+      headers=self.get_request_headers(),
+      auth=self.auth_tuple)
+
+    if r.status_code == requests.codes.ok:
+      return r.text + "."
+    self.error("POST: {} - Could not create job {} - Status code {} - {}".format(
+      url, jobname, r.status_code, r.text))
+    return None
+
+  #------------------------------------------------------------------------------
+  def next_buildnum(self, jobname):
+    url = "{}/job/{}/lastBuild/buildNumber".format(self.jenkins_uri, jobname)
+    self.info("GET: {}".format(url))
+    r = requests.get(
+      url,
+      headers=self.get_request_headers())
+
+    if r.status_code != requests.codes.ok:
+      self.warn("GET: {} - Issue retrieving build number for job {} - Status code: {} - {}".format(
+        url, jobname, r.status_code, r.text))
+      self.warn("Defaulting build number to 1.")
+      return 1
+    return int(r.text) + 1
+
+  #------------------------------------------------------------------------------
+  def build_job(self, jobname):
+    url = "{}/job/{}/build".format(self.jenkins_uri, jobname)
+
+    self.info("POST: {}".format(url))
+    r = requests.post(
+      url,
+      auth=self.auth_tuple,
+      headers=self.get_request_headers())
+
+    if r.status_code == requests.codes.ok or r.status_code == 201:
+      return r.text + "."
+    self.error("POST: {} - Could not build job {} - Status code {}".format(
+      url, jobname, r.status_code))
+    return None
+
+  #------------------------------------------------------------------------------
+  def abort_active_build(self):
+    url = "{}/stop".format(self.active_build_url)
+    self.info("POST: {}".format(url))
+
+    r = requests.post(
+      url,
+      auth=self.auth_tuple,
+      headers=self.get_request_headers())
+
+    if r.status_code == requests.codes.ok or r.status_code == 201:
+      return r.text + "."
+    self.error("POST: {} - Could not abort job {} - Status code {}".format(
+      url, jobname, r.status_code))
+    return None
+
+  #------------------------------------------------------------------------------
+  def validate_dec_pipeline_job(self, content):
+    url = "{}/pipeline-model-converter/validate".format(self.jenkins_uri)
+    payload = {"jenkinsfile": content}
+    self.info("POST: {}".format(url))
+
+    r = requests.post(
+      url,
+      auth=self.auth_tuple,
+      data=payload)
+
+    if r.status_code == requests.codes.ok or r.status_code == 201:
+      return r.text
+    self.error("POST: {} - Could not validate pipeline - Status code {}".format(
+      url, r.status_code))
+    return None
+
+  #------------------------------------------------------------------------------
+  def build_ready(self, build_url):
+    timeout = self.timeout_secs
+    self.out("Waiting for build.")
+    while timeout > 0:
+      r = requests.get(build_url)
+      if r.status_code == requests.codes.ok:
+        self.out_line("")
+        return True
+      self.out('.')
+      sleep(1)
+      timeout = timeout - 1
+
+    self.out_line("")
+    self.error("Timed out at {} secs waiting for build at {}".format(self.timeout_secs, build_url))
+    return False
+
+  #------------------------------------------------------------------------------
+  def get_build_log(self, job_name, build_number):
+    url = "{}/job/{}/{}/consoleText".format(self.jenkins_uri, job_name, build_number)
+    self.info("GET: {}".format(url))
+    r = requests.get(
+      url,
+      auth=self.auth_tuple,
+      headers=self.get_request_headers())
+
+    if r.status_code == requests.codes.ok or r.status_code == 201:
+      return r.text
+    self.error("POST: {} - Could retrieve log for job {} ${} - Status code {}".format(
+      url, job_name, build_number, r.status_code))
+    return None
+
+#</editor-fold>
+
+  #------------------------------------------------------------------------------
+  def ask_job_name(self, view):
+    view.window().show_input_panel(
+      caption='Enter Job Name',
+      initial_text='',
+      on_done=lambda job_name: self.ask_build_number(view, job_name),
+      on_change=None,
+      on_cancel=None
+    )
+
+  #------------------------------------------------------------------------------
+  def ask_build_number(self, view, job_name):
+    view.window().show_input_panel(
+      caption='Enter Build Number',
+      initial_text='',
+      on_done=lambda build_number: sublime.set_timeout_async(lambda: self.ask_regex_filter(view, job_name, build_number), 0),
+      on_change=None,
+      on_cancel=None
+    )
+
+  #------------------------------------------------------------------------------
+  def ask_regex_filter(self, view, job_name, build_number):
+    view.window().show_input_panel(
+      caption='Regex Filter',
+      initial_text='.*',
+      on_done=lambda regex_exp: sublime.set_timeout_async(lambda: self.display_log(view, job_name, build_number, regex_exp), 0),
+      on_change=None,
+      on_cancel=None
+      )
+
+  #------------------------------------------------------------------------------
+  def display_log(self, view, job_name, build_number, regex):
+    sublime.status_message('Retrieving build log for {} #{}'.format(job_name, build_number))
+
+    url = "{}/job/{}/{}".format(self.jenkins_uri, job_name, build_number)
+
+    # TODO: Config option to output to either output panel or new tab/view.
+    tab = sublime.active_window().new_file()
+    tab.set_syntax_file("Packages/Pypline/pypline-log-syntax.sublime-syntax")
+    self.stream_console_output(tab, url, regex.strip())
+
+  #------------------------------------------------------------------------------
+  def script_console_run(self, view):
+    """
+    Executes text in the current view as a Jenkins script console script.
+    Content should be scripts one would execute in the Jenkins Script Console
+    page.
+    """
+    # Create/retrieve/show our output panel and clear the contents.
+    self.reload_output_panel();
+
+    # Retrieve jenkins authentication crumb (CSRF token) to make requests remotely.
+    # TODO: CSRF crumb support for console output is not supported yet.
+    self.get_auth_crumb()
+    content = view.substr(sublime.Region(0, view.size()))
+
+    url = "{}/scriptText".format(self.jenkins_uri)
+    payload = {'script':content}
+    self.info("POST: {}".format(url))
+    r = requests.post(
+      url,
+      auth=self.auth_tuple,
+      data=payload)
+
+    if r.status_code == requests.codes.ok or r.status_code == 201 or r.status_code == 200:
+      print(r)
+      self.out_line(r.text.replace("\r\n", "\n"))
+      return
+
+    self.error("POST: {} - Could not run script - Status code {}".format(url, r.status_code))
+
+  #------------------------------------------------------------------------------
+  def start_pipeline_build(self, view):
+    """
+    Starts the flow for remotely building a Jenkins pipeline job
+    using the user's view content as the pipeline script.
+    """
+    if self.active_build_url != None:
+      self.warn("Pipeline already building/streaming: {}.".format(self.active_build_url))
+      return
+
+    # Create/retrieve/show our output panel and clear the contents.
+    self.reload_output_panel();
+
+    # Retrieve jenkins authentication crumb (CSRF token) to make requests remotely.
+    # TODO: CSRF crumb support for console output is not supported yet.
+    self.get_auth_crumb()
+    content = view.substr(sublime.Region(0, view.size()))
+    self.build_pipeline(content, self.filename)
+
+  #------------------------------------------------------------------------------
+  def start_pipeline_update(self, view):
+    """
+    Updates your script/job on the Jenkins Master.
+    """
+    self.reload_output_panel()
+    self.get_auth_crumb()
+    content = view.substr(sublime.Region(0, view.size()))
+    self.create_update_pipeline(content, self.filename)
+
+  #------------------------------------------------------------------------------
+  def create_update_pipeline(self, source, job):
+    """
+    Pipeline source is inserted into a template 'config.xml' and then
+    remotely determines whether the job exists and needs to be updated,
+    or job doesn't exist and needs to be created.
+    """
+    content = ""
+    xmlpath = os.path.join(sublime.packages_path(), "pypline")
+    with open('{}/config.xml'.format(xmlpath), 'r') as myfile:
+      content = myfile.read().replace('\n', '')
+
+    # Take into account special characters for XML. XML is shit&;
+    config = content.replace("++CONTENT++", "<![CDATA[" + source + "]]>")
+
+    # Format job name based on config.
+    jobname = job
+    if len(self.job_prefix.strip()) != 0:
+      jobname = self.job_prefix + "-" +  job
+
+    # If job exists, update. If not, create.
+    if not self.job_exists(jobname):
+      self.info("{} doesn't exist. Creating...".format(jobname))
+      if not self.create_job(jobname, config): return
+    else:
+      self.info("{} already exists. Reconfiguring...".format(jobname))
+      uj = self.update_job(jobname, config)
+      if not uj:
+        self.info(uj)
+        return
+    self.out('-' * 80)
+    self.out('Successfully updated Pipeline: {}\n'.format(jobname))
+    return jobname
+
+  #------------------------------------------------------------------------------
+  def build_pipeline(self, source, job):
+    """
+    Remotely builds the passed Jenkins Pipeline source.
+    """
+    jobname = self.create_update_pipeline(source, job)
+    self.existing_job = jobname
+    next_build_number = self.next_buildnum(jobname)
+
+    # Start build, create build URL, and wait for build to begin.
+    if not self.build_job(jobname): return
+    self.active_build_url = "{}/job/{}/{}".format(self.jenkins_uri, jobname, next_build_number)
+    self.info("Build started for '{}' at {}".format(jobname, self.active_build_url))
+
+    # Wait for build to start.
+    if not self.build_ready(self.active_build_url): return
+
+    # Stream output to Sublime console or open browser to output.
+    if self.open_browser_build_output:
+      browser_url = "{}/console".format(self.active_build_url)
+      self.out_line("Opening browser to console output: {}".format(browser_url))
+      self.open_browser_at(browser_url)
+    else:
+      # Print build output to console if specified.
+      self.info("Streaming build output.")
+
+      # Switch focus to the console output panel.
+      sublime.active_window().focus_view(self.output_panel)
+      self.stream_console_output(self.output_panel, self.active_build_url)
+
+    # Indicate job is finished.
+    self.active_build_url = None
+
+  #------------------------------------------------------------------------------
+  def stream_console_output(self, view, build_url, regex=None):
+    """
+    Streams the build's output via Jenkins' progressiveText, by keeping an
+    open session with the API, while writing out content as it comes in. The
+    method will return once the build is complete, which is determined
+    via Jenkins API.
+    """
+    barrier_line = '-' * 80
+
+    # Get job console till job stops
+    job_url = "{}/logText/progressiveText".format(build_url)
+    # self.OUT_LINE(barrier_line)
+    # self.OUT_LINE("Getting Console output {}".format(job_url))
+    # self.OUT_LINE(barrier_line)
+    view_outline(view, barrier_line)
+    view_outline(view, "Getting Console output {}".format(job_url))
+    view_outline(view, barrier_line)
+    start_at = 0
+    stream_open = True
+    check_job_status = 0
+    console_requests = requests.session()
+    end_delay = 0
+
+    while stream_open:
+      console_response = console_requests.post(
+        job_url,
+        data={'start': start_at })
+
+      content_length = int(console_response.headers.get("Content-Length",-1))
+
+      if console_response.status_code != 200:
+        view_outline(view, "Error getting console output. Status code: {}".format(console_response.status_code))
+        view_outline(view, console_response.content)
+        view_outline(view, console_response.headers)
+        return
+
+      if content_length == 0:
+        sleep(1)
+        check_job_status +=1
+      else:
+        check_job_status = 0
+
+        # Print to output panel.
+        try:
+          content = str(console_response.content, 'ascii')
+
+          # If regex was provided, apply filter for each line received.
+          if regex is not None:
+            for l in content.splitlines():
+              if re.search(regex, l):
+                view_outline(view, l.replace("\\t", "\t").replace("\r\n", "\n"))
+          else:
+            view_outline(view, content.replace("\\t", "\t").replace("\r\n", "\n"))
+        except:
+          view_outline(view, '[Issue decoding string]')
+
+        sleep(1)
+        start_at = int(console_response.headers.get("X-Text-Size"))
+
+      # No content for a while, so lets check if job is still running.
+      if check_job_status > 1:
+        job_status_url = "{}/api/json".format(build_url)
+        job_requests = requests.get(
+          job_status_url,
+          headers=self.get_request_headers())
+
+        job_bulding= job_requests.json().get("building")
+        if not job_bulding:
+          if end_delay > 0:
+            # We are done
+            stream_open = False
+          else: end_delay = end_delay + 1
+        else:
+          # Job is still running
+          check_job_status = 0
+
+    view_outline(view, "-------------------------------------------------------------------------------")
+    view_outline(view, "Console stream ended.")
+    view_outline(view, "-------------------------------------------------------------------------------")
+
+  #------------------------------------------------------------------------------
+  def validate(self, view):
+    """
+    Validates the active view's pipeline code.
+    """
+    if not is_groovy_view(view): return
+
+    content = view.substr(sublime.Region(0, view.size()))
+    r = self.validate_dec_pipeline_job(content)
+    response_text = r.split("\r\n")
+    for line in response_text:
+      self.out_line(line)
+
+  #------------------------------------------------------------------------------
+  def show_globalvars_api_search(self, view):
+    """
+    Shows the available Pipeline global vars and shared library calls via
+    Sublime's quick panel.
+    """
+    self.refresh_pipeline_globalvars_api()
+    api_list = ["{}: {}".format(v.name, "{}...".format(v.description[:40])) for v in self.pipeline_globalvars_api]
+    view.window().show_quick_panel(api_list,
+      lambda idx: self.show_globalvars_api_search_on_chosen(view, idx))
+
+  #------------------------------------------------------------------------------
+  def show_globalvars_api_search_on_chosen(self, view, idx):
+    """
+    Handles a search selection for the show_globalvars_api_search method.
+    """
+    if idx < 0: return
+    var = self.pipeline_globalvars_api[idx]
+
+    # Add var name as title to the content and remove code tags (messes up formatting)
+    content = var.descriptionHtml
+    content = "<div id='outer'><h2>{}</h2>".format(var.name) + content + "</div>"
+    content = content.replace("<code>", "").replace("</code>", "")
+
+    mdpopups.show_popup(view=view, css=STYLES, md=True, content=content, location=-1, max_width=1024, max_height=768)
+    # view.run_command("insert_snippet", { "contents": var.name})
+
+  #------------------------------------------------------------------------------
+  def show_steps_api_search(self, view):
+    """
+    Shows the available Pipeline steps API via Sublime's quick panel.
+    """
+
+    self.refresh_pipeline_steps_api()
+    api_list = ["{}: {}".format(p.name, p.doc) for p in self.pipeline_steps_api]
+
+    view.window().show_quick_panel(api_list,
+      lambda idx: self.show_steps_api_search_on_chosen(view, idx))
+
+  #------------------------------------------------------------------------------
+  def show_steps_api_search_on_chosen(self, view, idx):
+    """
+    Handles a search selection from show_steps_api_search
+    """
+    if idx <= 0: return
+    step = self.pipeline_steps_api[idx]
+    view.run_command("insert_snippet", { "contents": step.get_snippet() })
+
+  #------------------------------------------------------------------------------
+  def refresh_pipeline_globalvars_api(self):
+    html = self.get_pipeline_globalsvars_html()
+    if html is None: return
+
+    self.pipeline_globalvars_api = []
+
+    soup = BeautifulSoup(html, "html.parser")
+    parent = soup.find("dl", class_="steps variables root")
+    child = parent.find("dt")
+
+    while child is not None:
+      childName = child.get('id')
+      childDescr = child.find_next("dd").find_next("div")
+
+      var =  PipelineVarDoc()
+      var.name = childName
+      var.descriptionHtml = str(childDescr)
+      var.description = childDescr.text.strip()
+
+      if not any(v.name == var.name for v in self.pipeline_globalvars_api):
+        self.pipeline_globalvars_api.append(var)
+
+      child = child.find_next("dt")
+
+  #------------------------------------------------------------------------------
+  def refresh_pipeline_steps_api(self):
+    """
+    Generates the list of Pipeline steps by parsing the output from the
+    'pipeline-syntax/gdsl' endpoint. Would be nice if there was a library for
+    parsing this, but some poorly written regex will do just nicely...
+    """
+    url = "{}/pipeline-syntax/gdsl".format(self.jenkins_uri)
+    r = requests.get(url, verify=False)
+
+    data = []
+    self.pipeline_steps_api = []
+
+    # Grab method lines from GDSL text.
+    for line in r.text.split("\n"):
+      if "method(name:" in line:
+        m = re.match("method\((.*?)\)", line)
+        if not m: continue
+
+        step = self.parse_method_line(line)
+
+        if step != None:
+          if any(p.name == step.name and len(p.param_map) < len(step.param_map) for p in self.pipeline_steps_api):
+            self.pipeline_steps_api = [x for x in self.pipeline_steps_api if not x.name == step.name]
+          self.pipeline_steps_api.append(step)
+
+    # Sort by step name.
+    self.pipeline_steps_api.sort(key=lambda x: x.name)
+
+  #------------------------------------------------------------------------------
+  def parse_method_line(self, line):
+    """
+    Parses a GDSL method line, returning a PipelineStepDoc object.
+    """
+    name = ""
+    doc = ""
+    params = {}
+    match_type = 0
+
+    # First method signature.
+    m = re.match("method\(name:\s+'(.*?)',.* params: \[(.*?)],.* doc:\s+'(.*)'", line)
+    if m:
+      name = m.group(1)
+      doc = m.group(3)
+      match_type = 1
+
+      # Parse step parameters.
+      params = {}
+      for p in m.group(2).split(", "):
+        self.debug("\t param: {}".format(p))
+        pcomps = p.split(":")
+        if (pcomps[0] == ""): continue
+        params[pcomps[0]] = pcomps[1].replace("'", "").strip()
+
+    else:
+      m = re.match("method\(name:\s+'(.*?)',.*namedParams: \[(.*?)\],.* doc:\s+'(.*)'", line)
+      if not m: return None
+
+      name = m.group(1)
+      doc = m.group(3)
+      match_type = 2
+
+      rawParams = m.group(2).split(", parameter")
+      for rp in rawParams:
+        self.debug("\t param: {}".format(rp))
+        tm = re.match(".*name:\s+'(.*?)', type:\s+'(.*?)'.*", rp)
+        if not tm: continue
+        params[tm.group(1)] = tm.group(2)
+
+    self.debug("Parsed name: {} - doc: {} - match_type: {}".format(name, doc, match_type))
+    s = PipelineStepDoc()
+    s.name = name
+    s.doc = doc
+    s.param_map = params
+    return s
+
+  #------------------------------------------------------------------------------
+  def job_name_from_view(self, view):
+    #   # Grab file name (to be used for jenkins job update/create)
+    jobname = ntpath.basename(view.file_name())
+    if "." in jobname:
+      jobname = os.path.splitext(jobname)[0]
+
+
+def view_outline(view, message):
+  view_out(view, "{}\n".format(message))
+
+def view_out(view, message):
+  view.run_command("append", {"characters": message, "scroll_to_end": True})
   view.run_command("move_to", {"to": "eof"})